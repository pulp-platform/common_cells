# Changelog
All notable changes to this project will be documented in this file.

The format is based on [Keep a Changelog](http://keepachangelog.com/en/1.0.0/)
and this project adheres to [Semantic Versioning](http://semver.org/spec/v2.0.0.html).

<<<<<<< HEAD
### Added
- Added address map decoder module
=======
## Unreleased

### Fixed

- Handle degenerated `lzc` with `WIDTH == 1`
>>>>>>> b786dd2d

## 1.14.0 - 2019-10-08

### Added
- Added spubstitution-permutation hash function module
- Added couning-bloom-filter module
- `spill_register`: Added Bypass parameter
- `counter`: Added sticky overflow
- Added counter with variable delta
- Added counter that tracks its maximum value

### Changed
- Added formal testbench for `fifo` and `fall_through_regsiter`

## 1.13.1 - 2019-06-01

### Changed

- Fix path in `src_files.yml` for `stream_arbiter` and `stream_arbiter_flushable`

## 1.13.0 - 2019-05-29

### Added

- Added exponential backoff window module
- Added parametric Galois LFSR module with optional whitening feature
- Added `cf_math_pkg`: Constant Function implementations of mathematical functions for HDL elaboration

### Changed
- Parametric payload data type for `rr_arb_tree`

### Deprecated
- The following arbiter implementations are deprecated and superseded by `rr_arb_tree`:
- Priority arbiter `prioarbiter`
- Round-robin arbiter `rrarbiter`

### Fixed

## 1.12.0 - 2019-04-09

### Added
- Add priority arbiter
- Add Pseudo Least Recently Used tree
- Add round robin arbiter mux tree

### Changed
- Add selectable arbiter implementation for `stream_arbiter` and `stream_arbiter_flushable`. One can choose between priority (`prio`) and round-robin arbitration (`rr`).
- Add `$onehot0` assertion in one-hot to bin
- Rework `rrarbiter` unit (uses `rr_arb_tree` implementation underneath)

## 1.11.0 - 2019-03-20

### Added
- Add stream fork
- Add fall-through register
- Add stream filter
- Add ID queue

### Changed
- `sync_wedge` use existing synchronizer. This defines a single place where a tech-specific synchronizer can be defined.

### Fixed
- Fix FIFO push and pop signals in `stream_register` to observe interface prerequisites.
- In `fifo_v3`, fix data output when pushing into empty fall-through FIFO. Previously, the data
  output of an empty fall-through FIFO with data at its input (and `push_i=1`) depended on
  `pop_i`: When `pop_i=0`, old, invalid data were visible at the output (even though `empty_o=0`,
  indicating that the data output is valid). Only when `pop_i=1`, the data from the input fell
  through. One consequence of this bug was that `data_o` of the `fall_through_register` could change
  while `valid_o=1`, violating the basic stream specification.

## 1.10.0 - 2018-12-18

### Added
- Add `fifo_v3` with generic fill count
- Add 16 bit LFSR
- Add stream delayer
- Add stream arbiter
- Add register macros for RTL
- Add shift register

### Changed
- Make number of registers of `rstgen_bypass` a parameter.

### Fixed
- Fix `valid_i` and `grant_i` guarantees in `generic_fifo` for backward compatibility.
- LZC: Synthesis of streaming operators in ternary operators
- Add missing entry for `popcount` to `Bender.yml`.
- Add default values for parameters to improve compatibility with Synopsys DC and Vivado.

## 1.9.0 - 2018-11-02

### Added
- Add popcount circuit `popcount`

## 1.8.0 - 2018-10-15

### Added
- Add lock feature to the rrarbiter. This prevents the arbiter to change the decision when we have pending requests that remain unaknowledged for several cycles.
- Add deglitching circuit
- Add generic clock divider
- Add edge detecter as alias to sync_wedge (name is more expressive)
- Add generic counter
- Add moving deglitcher

## 1.7.6 - 2018-09-27

### Added
- Add reset synchronizer with explicit reset bypass in testmode

## 1.7.5 - 2018-09-06
### Fixed
- Fix incompatibility with verilator
- Fix dependency to open-source repo

## 1.7.4 - 2018-09-06
- Fix assertions in `fifo_v2` (write on full / read on empty did not trigger properly)

## 1.7.3 - 2018-08-27
### Fixed
- Use proper `fifo_v2` in `generic_fifo` module.

## 1.7.2 - 2018-08-27
### Added
- Almost full/empty flags to FIFO, as `fifo_v2`.

### Changed
- FIFO moved to `fifo_v1` and instantiates `fifo_v2`.

## 1.7.1 - 2018-08-27
### Fixed
- Revert breaking changes to `fifo`.

## 1.7.0 - 2018-08-24
### Added
- Add stream register (`stream_register`).
- Add stream multiplexer and demultiplexer (`stream_mux`, `stream_demux`).
- Add round robin arbiter (`rrarbiter`).
- Add leading zero counter (`lzc`).

### Changed
- Deprecate `find_first_one` in favor of `lzc`.

## 1.6.0 - 2018-04-03
### Added
- Add binary to Gray code converter.
- Add Gray code to binary converter.
- Add Gray code testbench.
- Add CDC FIFO based on Gray counters. This is a faster alternative to the 2-phase FIFO which also works if a domain's clock has stopped.

### Changed
- Rename `cdc_fifo` to `cdc_fifo_2phase`.
- Adjust CDC FIFO testbench to cover both implementations.

## 1.5.4 - 2018-03-31
### Changed
- Replace explicit clock gate in `fifo` with implicit one.

## 1.5.3 - 2018-03-16
### Changed
- Remove duplicate deprecated modules.

## 1.5.2 - 2018-03-16
### Changed
- Remove deprecated `rstgen` and fix interface.

## 1.5.1 - 2018-03-16
### Changed
- Remove deprecated `onehot_to_bin`.

## 1.5.0 - 2018-03-14
### Added
- Add behavioural SRAM model

## 1.4.0 - 2018-03-14
### Added
- Clock domain crossing FIFO

### Changed
- Re-name new sync modules to resolve namespace collisions

## 1.3.0 - 2018-03-12
### Added
- 2-phase clock domain crossing
- Add old common cells as deprecated legacy modules

## 1.2.3 - 2018-03-09
### Added
- Backwards compatibility wrapper for `generic_LFSR_8bit`

## 1.2.2 - 2018-03-09
### Added
- Backwards compatibility wrapper for `generic_fifo`

## 1.2.1 - 2018-03-09
### Fixed
- Fix an issue in the spill register which causes transactions to be lost

## 1.2.0 - 2018-03-09
### Added
- Add spill register

## 1.1.0 - 2018-03-06
### Added
- Find first zero

## 1.0.0 - 2018-03-02
### Added
- Re-implementation of the generic FIFO supporting all kinds of use-cases
- Testbench for FIFO

### Changed
- Re-formatting and artistic code clean-up

## 0.1.0 - 2018-02-23
### Added
- Fork of PULP common cells repository<|MERGE_RESOLUTION|>--- conflicted
+++ resolved
@@ -4,16 +4,13 @@
 The format is based on [Keep a Changelog](http://keepachangelog.com/en/1.0.0/)
 and this project adheres to [Semantic Versioning](http://semver.org/spec/v2.0.0.html).
 
-<<<<<<< HEAD
+## Unreleased
+
 ### Added
 - Added address map decoder module
-=======
-## Unreleased
-
-### Fixed
-
+
+### Fixed
 - Handle degenerated `lzc` with `WIDTH == 1`
->>>>>>> b786dd2d
 
 ## 1.14.0 - 2019-10-08
 
